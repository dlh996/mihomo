package main

import (
	"flag"
	"fmt"
	"os"
	"os/signal"
	"path/filepath"
	"runtime"
	"syscall"

	"github.com/Dreamacro/clash/config"
	C "github.com/Dreamacro/clash/constant"
	"github.com/Dreamacro/clash/hub"
	"github.com/Dreamacro/clash/hub/executor"
	"github.com/Dreamacro/clash/log"

	"go.uber.org/automaxprocs/maxprocs"
)

var (
	flagset            map[string]bool
	version            bool
	testConfig         bool
	geodataMode        bool
	homeDir            string
	configFile         string
	externalUI         string
	externalController string
	secret             string
)

func init() {
	flag.StringVar(&homeDir, "d", "", "set configuration directory")
	flag.StringVar(&configFile, "f", "", "specify configuration file")
	flag.StringVar(&externalUI, "ext-ui", "", "override external ui directory")
	flag.StringVar(&externalController, "ext-ctl", "", "override external controller address")
	flag.StringVar(&secret, "secret", "", "override secret for RESTful API")
	flag.BoolVar(&geodataMode, "m", false, "set geodata mode")
	flag.BoolVar(&version, "v", false, "show current version of clash")
	flag.BoolVar(&testConfig, "t", false, "test configuration and exit")
	flag.Parse()

	flagset = map[string]bool{}
	flag.Visit(func(f *flag.Flag) {
		flagset[f.Name] = true
	})
}

func main() {
	_, _ = maxprocs.Set(maxprocs.Logger(func(string, ...any) {}))
	if version {
<<<<<<< HEAD
		fmt.Printf("Clash Meta %s %s %s with %s %s\n", C.Version, runtime.GOOS, runtime.GOARCH, runtime.Version(), C.BuildTime)
=======
		fmt.Printf("Clash with tun deveice %s %s %s with %s %s\n", C.Version, runtime.GOOS, runtime.GOARCH, runtime.Version(), C.BuildTime)
>>>>>>> 9ff1f553
		return
	}

	if homeDir != "" {
		if !filepath.IsAbs(homeDir) {
			currentDir, _ := os.Getwd()
			homeDir = filepath.Join(currentDir, homeDir)
		}
		C.SetHomeDir(homeDir)
	}

	if configFile != "" {
		if !filepath.IsAbs(configFile) {
			currentDir, _ := os.Getwd()
			configFile = filepath.Join(currentDir, configFile)
		}
		C.SetConfig(configFile)
	} else {
		configFile = filepath.Join(C.Path.HomeDir(), C.Path.Config())
		C.SetConfig(configFile)
	}

	if geodataMode {
		C.GeodataMode = true
	}

	if err := config.Init(C.Path.HomeDir()); err != nil {
		log.Fatalln("Initial configuration directory error: %s", err.Error())
	}

	if testConfig {
		if _, err := executor.Parse(); err != nil {
			log.Errorln(err.Error())
			fmt.Printf("configuration file %s test failed\n", C.Path.Config())
			os.Exit(1)
		}
		fmt.Printf("configuration file %s test is successful\n", C.Path.Config())
		return
	}

	var options []hub.Option
	if flagset["ext-ui"] {
		options = append(options, hub.WithExternalUI(externalUI))
	}
	if flagset["ext-ctl"] {
		options = append(options, hub.WithExternalController(externalController))
	}
	if flagset["secret"] {
		options = append(options, hub.WithSecret(secret))
	}

	if err := hub.Parse(options...); err != nil {
		log.Fatalln("Parse config error: %s", err.Error())
	}

	defer executor.Shutdown()

	sigCh := make(chan os.Signal, 1)
	signal.Notify(sigCh, syscall.SIGINT, syscall.SIGTERM)
	<-sigCh

	// cleanup
	log.Warnln("Clash cleanup")
	hub.Cleanup()

	log.Warnln("Clash shutting down")
}<|MERGE_RESOLUTION|>--- conflicted
+++ resolved
@@ -50,11 +50,7 @@
 func main() {
 	_, _ = maxprocs.Set(maxprocs.Logger(func(string, ...any) {}))
 	if version {
-<<<<<<< HEAD
 		fmt.Printf("Clash Meta %s %s %s with %s %s\n", C.Version, runtime.GOOS, runtime.GOARCH, runtime.Version(), C.BuildTime)
-=======
-		fmt.Printf("Clash with tun deveice %s %s %s with %s %s\n", C.Version, runtime.GOOS, runtime.GOARCH, runtime.Version(), C.BuildTime)
->>>>>>> 9ff1f553
 		return
 	}
 
@@ -115,10 +111,4 @@
 	sigCh := make(chan os.Signal, 1)
 	signal.Notify(sigCh, syscall.SIGINT, syscall.SIGTERM)
 	<-sigCh
-
-	// cleanup
-	log.Warnln("Clash cleanup")
-	hub.Cleanup()
-
-	log.Warnln("Clash shutting down")
 }