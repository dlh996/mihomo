--- conflicted
+++ resolved
@@ -43,21 +43,15 @@
 	return handler(ctx, msg)
 }
 
-func (s *Server) SetHandler(handler handler) {
+func (s *Server) setHandler(handler handler) {
 	s.handler = handler
 }
 
 func ReCreateServer(addr string, resolver *Resolver, mapper *ResolverEnhancer) {
 	if addr == address && resolver != nil {
-<<<<<<< HEAD
-		handler := NewHandler(resolver, mapper)
-		server.SetHandler(handler)
-		return nil
-=======
 		handler := newHandler(resolver, mapper)
 		server.setHandler(handler)
 		return
->>>>>>> 3cb87e08
 	}
 
 	if server.Server != nil {
@@ -96,7 +90,7 @@
 	}
 
 	address = addr
-	handler := NewHandler(resolver, mapper)
+	handler := newHandler(resolver, mapper)
 	server = &Server{handler: handler}
 	server.Server = &D.Server{Addr: addr, PacketConn: p, Handler: server}
 
