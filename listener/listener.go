package proxy

import (
	"fmt"
	"github.com/Dreamacro/clash/listener/inner"
	"net"
	"os"
	"strconv"
	"sync"

	"github.com/Dreamacro/clash/adapter/inbound"
	"github.com/Dreamacro/clash/config"
	C "github.com/Dreamacro/clash/constant"
	"github.com/Dreamacro/clash/listener/http"
	"github.com/Dreamacro/clash/listener/mixed"
	"github.com/Dreamacro/clash/listener/redir"
	"github.com/Dreamacro/clash/listener/socks"
	"github.com/Dreamacro/clash/listener/tproxy"
	"github.com/Dreamacro/clash/listener/tun"
	"github.com/Dreamacro/clash/listener/tun/ipstack"
	"github.com/Dreamacro/clash/log"
)

var (
	allowLan    = false
	bindAddress = "*"

	socksListener     *socks.Listener
	socksUDPListener  *socks.UDPListener
	httpListener      *http.Listener
	redirListener     *redir.Listener
	redirUDPListener  *tproxy.UDPListener
	tproxyListener    *tproxy.Listener
	tproxyUDPListener *tproxy.UDPListener
	mixedListener     *mixed.Listener
	mixedUDPLister    *socks.UDPListener
	tunStackListener  ipstack.Stack

	// lock for recreate function
	socksMux  sync.Mutex
	httpMux   sync.Mutex
	redirMux  sync.Mutex
	tproxyMux sync.Mutex
	mixedMux  sync.Mutex
	tunMux    sync.Mutex
)

type Ports struct {
	Port       int `json:"port"`
	SocksPort  int `json:"socks-port"`
	RedirPort  int `json:"redir-port"`
	TProxyPort int `json:"tproxy-port"`
	MixedPort  int `json:"mixed-port"`
}

func AllowLan() bool {
	return allowLan
}

func BindAddress() string {
	return bindAddress
}

func SetAllowLan(al bool) {
	allowLan = al
}

func SetBindAddress(host string) {
	bindAddress = host
}

func ReCreateHTTP(port int, tcpIn chan<- C.ConnContext) {
	httpMux.Lock()
	defer httpMux.Unlock()

	var err error
	defer func() {
		if err != nil {
			log.Errorln("Start HTTP server error: %s", err.Error())
		}
	}()

	addr := genAddr(bindAddress, port, allowLan)

	if httpListener != nil {
		if httpListener.RawAddress() == addr {
			return
		}
		httpListener.Close()
		httpListener = nil
	}

	if portIsZero(addr) {
		return
	}

	httpListener, err = http.New(addr, tcpIn)
	if err != nil {
		log.Errorln("Start HTTP server error: %s", err.Error())
		return
	}

	log.Infoln("HTTP proxy listening at: %s", httpListener.Address())
}

func ReCreateSocks(port int, tcpIn chan<- C.ConnContext, udpIn chan<- *inbound.PacketAdapter) {
	socksMux.Lock()
	defer socksMux.Unlock()

	var err error
	defer func() {
		if err != nil {
			log.Errorln("Start SOCKS server error: %s", err.Error())
		}
	}()
	inner.New(tcpIn)

	addr := genAddr(bindAddress, port, allowLan)

	shouldTCPIgnore := false
	shouldUDPIgnore := false

	if socksListener != nil {
		if socksListener.RawAddress() != addr {
			socksListener.Close()
			socksListener = nil
		} else {
			shouldTCPIgnore = true
		}
	}

	if socksUDPListener != nil {
		if socksUDPListener.RawAddress() != addr {
			socksUDPListener.Close()
			socksUDPListener = nil
		} else {
			shouldUDPIgnore = true
		}
	}

	if shouldTCPIgnore && shouldUDPIgnore {
		return
	}

	if portIsZero(addr) {
		return
	}

	tcpListener, err := socks.New(addr, tcpIn)
	if err != nil {
		return
	}

	udpListener, err := socks.NewUDP(addr, udpIn)
	if err != nil {
		tcpListener.Close()
		return
	}

	socksListener = tcpListener
	socksUDPListener = udpListener

	log.Infoln("SOCKS proxy listening at: %s", socksListener.Address())
}

func ReCreateRedir(port int, tcpIn chan<- C.ConnContext, udpIn chan<- *inbound.PacketAdapter) {
	redirMux.Lock()
	defer redirMux.Unlock()

	var err error
	defer func() {
		if err != nil {
			log.Errorln("Start Redir server error: %s", err.Error())
		}
	}()

	addr := genAddr(bindAddress, port, allowLan)

	if redirListener != nil {
		if redirListener.RawAddress() == addr {
			return
		}
		redirListener.Close()
		redirListener = nil
	}

	if redirUDPListener != nil {
		if redirUDPListener.RawAddress() == addr {
			return
		}
		redirUDPListener.Close()
		redirUDPListener = nil
	}

	if portIsZero(addr) {
		return
	}

	redirListener, err = redir.New(addr, tcpIn)
	if err != nil {
		return
	}

	redirUDPListener, err = tproxy.NewUDP(addr, udpIn)
	if err != nil {
		log.Warnln("Failed to start Redir UDP Listener: %s", err)
	}

	log.Infoln("Redirect proxy listening at: %s", redirListener.Address())
}

func ReCreateTProxy(port int, tcpIn chan<- C.ConnContext, udpIn chan<- *inbound.PacketAdapter) {
	tproxyMux.Lock()
	defer tproxyMux.Unlock()

	var err error
	defer func() {
		if err != nil {
			log.Errorln("Start TProxy server error: %s", err.Error())
		}
	}()

	addr := genAddr(bindAddress, port, allowLan)

	if tproxyListener != nil {
		if tproxyListener.RawAddress() == addr {
			return
		}
		tproxyListener.Close()
		tproxyListener = nil
	}

	if tproxyUDPListener != nil {
		if tproxyUDPListener.RawAddress() == addr {
			return
		}
		tproxyUDPListener.Close()
		tproxyUDPListener = nil
	}

	if portIsZero(addr) {
		return
	}

	tproxyListener, err = tproxy.New(addr, tcpIn)
	if err != nil {
		return
	}

	tproxyUDPListener, err = tproxy.NewUDP(addr, udpIn)
	if err != nil {
		log.Warnln("Failed to start TProxy UDP Listener: %s", err)
	}

	log.Infoln("TProxy server listening at: %s", tproxyListener.Address())
}

func ReCreateMixed(port int, tcpIn chan<- C.ConnContext, udpIn chan<- *inbound.PacketAdapter) {
	mixedMux.Lock()
	defer mixedMux.Unlock()

	var err error
	defer func() {
		if err != nil {
			log.Errorln("Start Mixed(http+socks) server error: %s", err.Error())
		}
	}()

	addr := genAddr(bindAddress, port, allowLan)

	shouldTCPIgnore := false
	shouldUDPIgnore := false

	if mixedListener != nil {
		if mixedListener.RawAddress() != addr {
			mixedListener.Close()
			mixedListener = nil
		} else {
			shouldTCPIgnore = true
		}
	}
	if mixedUDPLister != nil {
		if mixedUDPLister.RawAddress() != addr {
			mixedUDPLister.Close()
			mixedUDPLister = nil
		} else {
			shouldUDPIgnore = true
		}
	}

	if shouldTCPIgnore && shouldUDPIgnore {
		return
	}

	if portIsZero(addr) {
		return
	}

	mixedListener, err = mixed.New(addr, tcpIn)
	if err != nil {
		return
	}

	mixedUDPLister, err = socks.NewUDP(addr, udpIn)
	if err != nil {
		mixedListener.Close()
		return
	}

	log.Infoln("Mixed(http+socks) proxy listening at: %s", mixedListener.Address())
}

<<<<<<< HEAD
func ReCreateTun(tunConf *config.Tun, tcpIn chan<- C.ConnContext, udpIn chan<- *inbound.PacketAdapter) {
=======
func ReCreateTun(tunConf *config.Tun, tunAddressPrefix string, tcpIn chan<- C.ConnContext, udpIn chan<- *inbound.PacketAdapter) {
>>>>>>> ac4cde14
	tunMux.Lock()
	defer tunMux.Unlock()

	var err error
	defer func() {
		if err != nil {
			log.Errorln("Start TUN listening error: %s", err.Error())
			os.Exit(2)
		}
	}()

	if tunStackListener != nil {
		tunStackListener.Close()
		tunStackListener = nil
	}

	if !tunConf.Enable {
		return
	}
<<<<<<< HEAD
	tunStackListener, err = tun.New(tunConf, tcpIn, udpIn)
	if err != nil {
		log.Warnln("Failed to start TUN interface: %s", err.Error())
	}
=======

	tunStackListener, err = tun.New(tunConf, tunAddressPrefix, tcpIn, udpIn)
>>>>>>> ac4cde14
}

// GetPorts return the ports of proxy servers
func GetPorts() *Ports {
	ports := &Ports{}

	if httpListener != nil {
		_, portStr, _ := net.SplitHostPort(httpListener.Address())
		port, _ := strconv.Atoi(portStr)
		ports.Port = port
	}

	if socksListener != nil {
		_, portStr, _ := net.SplitHostPort(socksListener.Address())
		port, _ := strconv.Atoi(portStr)
		ports.SocksPort = port
	}

	if redirListener != nil {
		_, portStr, _ := net.SplitHostPort(redirListener.Address())
		port, _ := strconv.Atoi(portStr)
		ports.RedirPort = port
	}

	if tproxyListener != nil {
		_, portStr, _ := net.SplitHostPort(tproxyListener.Address())
		port, _ := strconv.Atoi(portStr)
		ports.TProxyPort = port
	}

	if mixedListener != nil {
		_, portStr, _ := net.SplitHostPort(mixedListener.Address())
		port, _ := strconv.Atoi(portStr)
		ports.MixedPort = port
	}

	return ports
}

func portIsZero(addr string) bool {
	_, port, err := net.SplitHostPort(addr)
	if port == "0" || port == "" || err != nil {
		return true
	}
	return false
}

func genAddr(host string, port int, allowLan bool) string {
	if allowLan {
		if host == "*" {
			return fmt.Sprintf(":%d", port)
		}
		return fmt.Sprintf("%s:%d", host, port)
	}

	return fmt.Sprintf("127.0.0.1:%d", port)
}

func Cleanup() {
	if tunStackListener != nil {
		_ = tunStackListener.Close()
	}
}<|MERGE_RESOLUTION|>--- conflicted
+++ resolved
@@ -310,11 +310,7 @@
 	log.Infoln("Mixed(http+socks) proxy listening at: %s", mixedListener.Address())
 }
 
-<<<<<<< HEAD
-func ReCreateTun(tunConf *config.Tun, tcpIn chan<- C.ConnContext, udpIn chan<- *inbound.PacketAdapter) {
-=======
-func ReCreateTun(tunConf *config.Tun, tunAddressPrefix string, tcpIn chan<- C.ConnContext, udpIn chan<- *inbound.PacketAdapter) {
->>>>>>> ac4cde14
+func ReCreateTun(tunConf *config.Tun, dnsCfg *config.DNS, tcpIn chan<- C.ConnContext, udpIn chan<- *inbound.PacketAdapter) {
 	tunMux.Lock()
 	defer tunMux.Unlock()
 
@@ -334,15 +330,10 @@
 	if !tunConf.Enable {
 		return
 	}
-<<<<<<< HEAD
-	tunStackListener, err = tun.New(tunConf, tcpIn, udpIn)
+	tunStackListener, err = tun.New(tunConf, dnsCfg, tcpIn, udpIn)
 	if err != nil {
 		log.Warnln("Failed to start TUN interface: %s", err.Error())
 	}
-=======
-
-	tunStackListener, err = tun.New(tunConf, tunAddressPrefix, tcpIn, udpIn)
->>>>>>> ac4cde14
 }
 
 // GetPorts return the ports of proxy servers
