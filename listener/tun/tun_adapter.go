--- conflicted
+++ resolved
@@ -26,19 +26,11 @@
 // New TunAdapter
 func New(tunConf *config.Tun, tcpIn chan<- C.ConnContext, udpIn chan<- *inbound.PacketAdapter) (ipstack.Stack, error) {
 	var (
-<<<<<<< HEAD
-		tunAddress = netip.MustParsePrefix("198.18.0.1/16")
-		devName    = tunConf.Device
-		stackType  = tunConf.Stack
-		autoRoute  = tunConf.AutoRoute
-		mtu        = 9000
-=======
-		tunAddress, _ = netip.ParsePrefix(tunAddressPrefix)
+		tunAddress, _ = netip.ParsePrefix("198.18.0.1/16")
 		devName       = tunConf.Device
 		stackType     = tunConf.Stack
 		autoRoute     = tunConf.AutoRoute
 		mtu           = 9000
->>>>>>> 7b7abf69
 
 		tunDevice device.Device
 		tunStack  ipstack.Stack
@@ -57,20 +49,14 @@
 	process.AppendLocalIPs(tunAddress.Masked().Addr().Next().AsSlice())
 
 	// open tun device
-	tunDevice, err = parseDevice(devName, uint32(mtu))
-	if err != nil {
-		for i := 1; i < 3; i++ {
-			time.Sleep(time.Second * 1)
-			tunDevice, err = parseDevice(devName, uint32(mtu))
-			if err == nil {
-				break
-			}
-		}
+	for i := 1; i < 3; i++ {
+		time.Sleep(time.Second * 1)
+		tunDevice, err = parseDevice(devName, uint32(mtu))
 		if err != nil {
 			return nil, fmt.Errorf("can't open tun: %w", err)
 		}
+		break
 	}
-
 	// new ip stack
 	switch stackType {
 	case C.TunGvisor:
@@ -124,7 +110,7 @@
 func generateDeviceName() string {
 	switch runtime.GOOS {
 	case "darwin":
-		return tun.Driver + "://utun"
+		return tun.Driver + "://Meta"
 	case "windows":
 		return tun.Driver + "://Meta"
 	default:
