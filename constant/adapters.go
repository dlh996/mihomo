package constant

import (
	"context"
	"errors"
	"fmt"
	"net"
	"net/netip"
	"sync"
	"time"

	N "github.com/metacubex/mihomo/common/net"
	"github.com/metacubex/mihomo/common/utils"
	"github.com/metacubex/mihomo/component/dialer"
)

// Adapter Type
const (
	Direct AdapterType = iota
	Reject
	RejectDrop
	Compatible
	Pass
	Dns

	Relay
	Selector
	Fallback
	URLTest
	LoadBalance

	Shadowsocks
	ShadowsocksR
	Snell
	Socks5
	Http
	Vmess
	Vless
	Trojan
	Hysteria
	Hysteria2
	WireGuard
	Tuic
	Ssh
	Mieru
)

const (
	DefaultTCPTimeout = dialer.DefaultTCPTimeout
	DefaultUDPTimeout = dialer.DefaultUDPTimeout
	DefaultDropTime   = 12 * DefaultTCPTimeout
	DefaultTLSTimeout = DefaultTCPTimeout
	DefaultTestURL    = "https://www.gstatic.com/generate_204"
)

var ErrNotSupport = errors.New("no support")

type Connection interface {
	Chains() Chain
	AppendToChains(adapter ProxyAdapter)
	RemoteDestination() string
}

type Chain []string

func (c Chain) String() string {
	switch len(c) {
	case 0:
		return ""
	case 1:
		return c[0]
	default:
		return fmt.Sprintf("%s[%s]", c[len(c)-1], c[0])
	}
}

func (c Chain) Last() string {
	switch len(c) {
	case 0:
		return ""
	default:
		return c[0]
	}
}

type Conn interface {
	N.ExtendedConn
	Connection
}

type PacketConn interface {
	N.EnhancePacketConn
	Connection
	// Deprecate WriteWithMetadata because of remote resolve DNS cause TURN failed
	// WriteWithMetadata(p []byte, metadata *Metadata) (n int, err error)
}

type Dialer interface {
	DialContext(ctx context.Context, network, address string) (net.Conn, error)
	ListenPacket(ctx context.Context, network, address string, rAddrPort netip.AddrPort) (net.PacketConn, error)
}

type ProxyAdapter interface {
	Name() string
	Type() AdapterType
	Addr() string
	SupportUDP() bool
	SupportXUDP() bool
	SupportTFO() bool
	MarshalJSON() ([]byte, error)

	// Deprecated: use DialContextWithDialer and ListenPacketWithDialer instead.
	// StreamConn wraps a protocol around net.Conn with Metadata.
	//
	// Examples:
	//	conn, _ := net.DialContext(context.Background(), "tcp", "host:port")
	//	conn, _ = adapter.StreamConnContext(context.Background(), conn, metadata)
	//
	// It returns a C.Conn with protocol which start with
	// a new session (if any)
	StreamConnContext(ctx context.Context, c net.Conn, metadata *Metadata) (net.Conn, error)

	// DialContext return a C.Conn with protocol which
	// contains multiplexing-related reuse logic (if any)
	DialContext(ctx context.Context, metadata *Metadata, opts ...dialer.Option) (Conn, error)
	ListenPacketContext(ctx context.Context, metadata *Metadata, opts ...dialer.Option) (PacketConn, error)

	// SupportUOT return UDP over TCP support
	SupportUOT() bool

	SupportWithDialer() NetWork
	DialContextWithDialer(ctx context.Context, dialer Dialer, metadata *Metadata) (Conn, error)
	ListenPacketWithDialer(ctx context.Context, dialer Dialer, metadata *Metadata) (PacketConn, error)

	// IsL3Protocol return ProxyAdapter working in L3 (tell dns module not pass the domain to avoid loopback)
	IsL3Protocol(metadata *Metadata) bool

	// Unwrap extracts the proxy from a proxy-group. It returns nil when nothing to extract.
	Unwrap(metadata *Metadata, touch bool) Proxy
}

type Group interface {
	URLTest(ctx context.Context, url string, expectedStatus utils.IntRanges[uint16]) (mp map[string]uint16, err error)
	GetProxies(touch bool) []Proxy
	Touch()
}

type DelayHistory struct {
	Time  time.Time `json:"time"`
	Delay uint16    `json:"delay"`
}

type ProxyState struct {
	Alive   bool           `json:"alive"`
	History []DelayHistory `json:"history"`
}

type DelayHistoryStoreType int

type Proxy interface {
	ProxyAdapter
	Adapter() ProxyAdapter
	AliveForTestUrl(url string) bool
	DelayHistory() []DelayHistory
	ExtraDelayHistories() map[string]ProxyState
	LastDelayForTestUrl(url string) uint16
	URLTest(ctx context.Context, url string, expectedStatus utils.IntRanges[uint16]) (uint16, error)

	// Deprecated: use DialContext instead.
	Dial(metadata *Metadata) (Conn, error)

	// Deprecated: use DialPacketConn instead.
	DialUDP(metadata *Metadata) (PacketConn, error)
}

// AdapterType is enum of adapter type
type AdapterType int

func (at AdapterType) String() string {
	switch at {
	case Direct:
		return "Direct"
	case Reject:
		return "Reject"
	case RejectDrop:
		return "RejectDrop"
	case Compatible:
		return "Compatible"
	case Pass:
		return "Pass"
	case Dns:
		return "Dns"
	case Shadowsocks:
		return "Shadowsocks"
	case ShadowsocksR:
		return "ShadowsocksR"
	case Snell:
		return "Snell"
	case Socks5:
		return "Socks5"
	case Http:
		return "Http"
	case Vmess:
		return "Vmess"
	case Vless:
		return "Vless"
	case Trojan:
		return "Trojan"
	case Hysteria:
		return "Hysteria"
	case Hysteria2:
		return "Hysteria2"
	case WireGuard:
		return "WireGuard"
	case Tuic:
		return "Tuic"
<<<<<<< HEAD
	case Mieru:
		return "Mieru"
=======
	case Ssh:
		return "Ssh"
>>>>>>> 3e966e82

	case Relay:
		return "Relay"
	case Selector:
		return "Selector"
	case Fallback:
		return "Fallback"
	case URLTest:
		return "URLTest"
	case LoadBalance:
		return "LoadBalance"
	default:
		return "Unknown"
	}
}

// UDPPacket contains the data of UDP packet, and offers control/info of UDP packet's source
type UDPPacket interface {
	// Data get the payload of UDP Packet
	Data() []byte

	// WriteBack writes the payload with source IP/Port equals addr
	// - variable source IP/Port is important to STUN
	// - if addr is not provided, WriteBack will write out UDP packet with SourceIP/Port equals to original Target,
	//   this is important when using Fake-IP.
	WriteBack

	// Drop call after packet is used, could recycle buffer in this function.
	Drop()

	// LocalAddr returns the source IP/Port of packet
	LocalAddr() net.Addr
}

type UDPPacketInAddr interface {
	InAddr() net.Addr
}

// PacketAdapter is a UDP Packet adapter for socks/redir/tun
type PacketAdapter interface {
	UDPPacket
	// Metadata returns destination metadata
	Metadata() *Metadata
	// Key is a SNAT key
	Key() string
}

type packetAdapter struct {
	UDPPacket
	metadata *Metadata
	key      string
}

// Metadata returns destination metadata
func (s *packetAdapter) Metadata() *Metadata {
	return s.metadata
}

// Key is a SNAT key
func (s *packetAdapter) Key() string {
	return s.key
}

func NewPacketAdapter(packet UDPPacket, metadata *Metadata) PacketAdapter {
	return &packetAdapter{
		packet,
		metadata,
		packet.LocalAddr().String(),
	}
}

type WriteBack interface {
	WriteBack(b []byte, addr net.Addr) (n int, err error)
}

type WriteBackProxy interface {
	WriteBack
	UpdateWriteBack(wb WriteBack)
}

type PacketSender interface {
	// Send will send PacketAdapter nonblocking
	// the implement must call UDPPacket.Drop() inside Send
	Send(PacketAdapter)
	// Process is a blocking loop to send PacketAdapter to PacketConn and update the WriteBackProxy
	Process(PacketConn, WriteBackProxy)
	// ResolveUDP do a local resolve UDP dns blocking if metadata is not resolved
	ResolveUDP(*Metadata) error
	// Close stop the Process loop
	Close()
}

type NatTable interface {
	GetOrCreate(key string, maker func() PacketSender) (PacketSender, bool)

	Delete(key string)

	GetForLocalConn(lAddr, rAddr string) *net.UDPConn

	AddForLocalConn(lAddr, rAddr string, conn *net.UDPConn) bool

	RangeForLocalConn(lAddr string, f func(key string, value *net.UDPConn) bool)

	GetOrCreateLockForLocalConn(lAddr string, key string) (*sync.Cond, bool)

	DeleteForLocalConn(lAddr, key string)

	DeleteLockForLocalConn(lAddr, key string)
}<|MERGE_RESOLUTION|>--- conflicted
+++ resolved
@@ -41,8 +41,8 @@
 	Hysteria2
 	WireGuard
 	Tuic
+	Mieru
 	Ssh
-	Mieru
 )
 
 const (
@@ -214,13 +214,10 @@
 		return "WireGuard"
 	case Tuic:
 		return "Tuic"
-<<<<<<< HEAD
+	case Ssh:
+		return "Ssh"
 	case Mieru:
 		return "Mieru"
-=======
-	case Ssh:
-		return "Ssh"
->>>>>>> 3e966e82
 
 	case Relay:
 		return "Relay"
