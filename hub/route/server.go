--- conflicted
+++ resolved
@@ -24,19 +24,8 @@
 	"github.com/sagernet/cors"
 )
 
-var (
-	uiPath = ""
-
-	httpServer *http.Server
-	tlsServer  *http.Server
-	unixServer *http.Server
-	pipeServer *http.Server
-
-	embedMode = false
-)
-
 func SetEmbedMode(embed bool) {
-	embedMode = embed
+	log.Infoln("set embed mode:", embed)
 }
 
 type Traffic struct {
@@ -78,16 +67,11 @@
 }
 
 func ReCreateServer(cfg *Config) {
-	go start(cfg)
-	go startTLS(cfg)
-	go startUnix(cfg)
-	if inbound.SupportNamedPipe {
-		go startPipe(cfg)
-	}
+	log.Infoln("ReCreateServer is ok")
 }
 
 func SetUIPath(path string) {
-	uiPath = C.Path.Resolve(path)
+	log.Infoln("SetUIPath is ok")
 }
 
 func router(isDebug bool, secret string, dohServer string, cors Cors) *chi.Mux {
@@ -122,125 +106,14 @@
 		r.Mount("/providers/rules", ruleProviderRouter())
 		r.Mount("/cache", cacheRouter())
 		r.Mount("/dns", dnsRouter())
-		if !embedMode { // disallow restart and upgrade in embed mode
-			r.Mount("/restart", restartRouter())
-			r.Mount("/upgrade", upgradeRouter())
-		}
 		addExternalRouters(r)
-
 	})
 
-	if uiPath != "" {
-		r.Group(func(r chi.Router) {
-			fs := http.StripPrefix("/ui", http.FileServer(http.Dir(uiPath)))
-			r.Get("/ui", http.RedirectHandler("/ui/", http.StatusTemporaryRedirect).ServeHTTP)
-			r.Get("/ui/*", func(w http.ResponseWriter, r *http.Request) {
-				fs.ServeHTTP(w, r)
-			})
-		})
-	}
 	if len(dohServer) > 0 && dohServer[0] == '/' {
 		r.Mount(dohServer, dohRouter())
 	}
 
 	return r
-}
-
-func start(cfg *Config) {
-<<<<<<< HEAD
-	log.Infoln("start is ok by pandora-box")
-}
-
-func startTLS(cfg *Config) {
-	log.Infoln("start tls is ok by pandora-box")
-=======
-	// first stop existing server
-	if httpServer != nil {
-		_ = httpServer.Close()
-		httpServer = nil
-	}
-
-	// handle addr
-	if len(cfg.Addr) > 0 {
-		l, err := inbound.Listen("tcp", cfg.Addr)
-		if err != nil {
-			log.Errorln("External controller listen error: %s", err)
-			return
-		}
-		log.Infoln("RESTful API listening at: %s", l.Addr().String())
-
-		server := &http.Server{
-			Handler: router(cfg.IsDebug, cfg.Secret, cfg.DohServer, cfg.Cors),
-		}
-		httpServer = server
-		if err = server.Serve(l); err != nil {
-			log.Errorln("External controller serve error: %s", err)
-		}
-	}
-}
-
-func startTLS(cfg *Config) {
-	// first stop existing server
-	if tlsServer != nil {
-		_ = tlsServer.Close()
-		tlsServer = nil
-	}
-
-	// handle tlsAddr
-	if len(cfg.TLSAddr) > 0 {
-		c, err := CN.ParseCert(cfg.Certificate, cfg.PrivateKey, C.Path)
-		if err != nil {
-			log.Errorln("External controller tls listen error: %s", err)
-			return
-		}
-
-		l, err := inbound.Listen("tcp", cfg.TLSAddr)
-		if err != nil {
-			log.Errorln("External controller tls listen error: %s", err)
-			return
-		}
-
-		log.Infoln("RESTful API tls listening at: %s", l.Addr().String())
-		server := &http.Server{
-			Handler: router(cfg.IsDebug, cfg.Secret, cfg.DohServer, cfg.Cors),
-			TLSConfig: &tls.Config{
-				Certificates: []tls.Certificate{c},
-			},
-		}
-		tlsServer = server
-		if err = server.ServeTLS(l, "", ""); err != nil {
-			log.Errorln("External controller tls serve error: %s", err)
-		}
-	}
->>>>>>> 9937ae10
-}
-
-func startUnix(cfg *Config) {
-	log.Infoln("start unix is ok by pandora-box")
-
-<<<<<<< HEAD
-=======
-		l, err := inbound.Listen("unix", addr)
-		if err != nil {
-			log.Errorln("External controller unix listen error: %s", err)
-			return
-		}
-		_ = os.Chmod(addr, 0o666)
-		log.Infoln("RESTful API unix listening at: %s", l.Addr().String())
-
-		server := &http.Server{
-			Handler: router(cfg.IsDebug, "", cfg.DohServer, cfg.Cors),
-		}
-		unixServer = server
-		if err = server.Serve(l); err != nil {
-			log.Errorln("External controller unix serve error: %s", err)
-		}
-	}
->>>>>>> 9937ae10
-}
-
-func startPipe(cfg *Config) {
-	log.Infoln("start pipe is ok by pandora-box")
 }
 
 func StartByPandora(secret string) (serverAddr string) {
@@ -250,27 +123,12 @@
 
 		l, err = inbound.Listen("tcp", "127.0.0.1:0")
 		if err != nil {
-<<<<<<< HEAD
 			panic(err)
-=======
-			log.Errorln("External controller pipe listen error: %s", err)
-			return
-		}
-		log.Infoln("RESTful API pipe listening at: %s", l.Addr().String())
-
-		server := &http.Server{
-			Handler: router(cfg.IsDebug, "", cfg.DohServer, cfg.Cors),
-		}
-		pipeServer = server
-		if err = server.Serve(l); err != nil {
-			log.Errorln("External controller pipe serve error: %s", err)
->>>>>>> 9937ae10
 		}
 	}
 	serverAddr = l.Addr().String()
 	log.Infoln("Pandora-Box Restful Api Listening At: %s", serverAddr)
 
-<<<<<<< HEAD
 	go func() {
 		if err = http.Serve(l, router(false, secret, "", Cors{})); err != nil {
 			log.Errorln("External controller serve error: %s", err)
@@ -280,8 +138,6 @@
 	return
 }
 
-=======
->>>>>>> 9937ae10
 func safeEuqal(a, b string) bool {
 	aBuf := utils.ImmutableBytesFromString(a)
 	bBuf := utils.ImmutableBytesFromString(b)
