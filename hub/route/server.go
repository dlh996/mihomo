--- conflicted
+++ resolved
@@ -71,12 +71,9 @@
 		r.Mount("/rules", ruleRouter())
 		r.Mount("/connections", connectionRouter())
 		r.Mount("/providers/proxies", proxyProviderRouter())
-<<<<<<< HEAD
 		r.Mount("/providers/rules", ruleProviderRouter())
 		r.Mount("/script", scriptRouter())
-=======
 		r.Mount("/cache", cacheRouter())
->>>>>>> ef915c94
 	})
 
 	if uiPath != "" {
@@ -136,7 +133,7 @@
 }
 
 func hello(w http.ResponseWriter, r *http.Request) {
-	render.JSON(w, r, render.M{"hello": "clash with tun"})
+	render.JSON(w, r, render.M{"hello": "clash.meta"})
 }
 
 func traffic(w http.ResponseWriter, r *http.Request) {
