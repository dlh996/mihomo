name: CodeQL

on:
  push:
<<<<<<< HEAD
    branches: [ rm ]
=======
    branches: [master, dev]
>>>>>>> f6c7281b

jobs:
  analyze:
    name: Analyze
    runs-on: ubuntu-latest

    strategy:
      fail-fast: false
      matrix:
        language: ['go']

    steps:
    - name: Checkout repository
      uses: actions/checkout@v3

    - name: Initialize CodeQL
      uses: github/codeql-action/init@v1
      with:
        languages: ${{ matrix.language }}

    - name: Autobuild
      uses: github/codeql-action/autobuild@v1

    - name: Perform CodeQL Analysis
      uses: github/codeql-action/analyze@v1<|MERGE_RESOLUTION|>--- conflicted
+++ resolved
@@ -2,12 +2,7 @@
 
 on:
   push:
-<<<<<<< HEAD
     branches: [ rm ]
-=======
-    branches: [master, dev]
->>>>>>> f6c7281b
-
 jobs:
   analyze:
     name: Analyze
